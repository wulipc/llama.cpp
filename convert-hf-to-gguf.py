--- conflicted
+++ resolved
@@ -118,8 +118,7 @@
     def format_tensor_name(self, key: gguf.MODEL_TENSOR, bid: int | None = None, suffix: str = ".weight") -> str:
         name: str = gguf.TENSOR_NAMES[key]
         if key not in gguf.MODEL_TENSORS[self.model_arch]:
-            print(f"Missing {key!r} for MODEL_TENSORS of {self.model_arch!r}")
-            sys.exit()
+            raise ValueError(f"Missing {key!r} for MODEL_TENSORS of {self.model_arch!r}")
         if "{bid}" in name:
             assert bid is not None
             name = name.format(bid=bid)
@@ -128,8 +127,7 @@
     def map_tensor_name(self, name: str, try_suffixes: Sequence[str] = (".weight", ".bias")) -> str:
         new_name = self.tensor_map.get_name(key=name, try_suffixes=try_suffixes)
         if new_name is None:
-            print(f"Can not map tensor {name!r}")
-            sys.exit()
+            raise ValueError(f"Can not map tensor {name!r}")
         return new_name
 
     def set_gguf_parameters(self):
@@ -222,15 +220,8 @@
                 extra_f32 = self.extra_f32_tensors(name, new_name, bid, n_dims)
                 extra_f16 = self.extra_f16_tensors(name, new_name, bid, n_dims)
 
-<<<<<<< HEAD
                 # Most of the codebase that takes in 1D tensors or norms only handles F32 tensors
                 extra_f32 = extra_f32 or n_dims == 1 or new_name.endswith("_norm.weight")
-=======
-            # map tensor names
-            new_name = tensor_map.get_name(name, try_suffixes=(".weight", ".bias"))
-            if new_name is None:
-                raise ValueError(f"Can not map tensor {name!r}")
->>>>>>> a2ac89d6
 
                 # if f16 desired, convert any float32 2-dim weight tensors to float16
                 extra_f16 = extra_f16 or (name.endswith(".weight") and n_dims >= 2)
@@ -245,12 +236,8 @@
                 # reverse shape to make it similar to the internal ggml dimension order
                 shape_str = f"{{{', '.join(str(n) for n in reversed(data.shape))}}}"
 
-<<<<<<< HEAD
                 # n_dims is implicit in the shape
-                print(f"{new_name}, shape = {shape_str}, {old_dtype} --> {data.dtype}")
-=======
-            logger.info(f"{new_name}, n_dims = {n_dims}, {old_dtype} --> {data.dtype}")
->>>>>>> a2ac89d6
+                logger.info(f"{new_name}, shape = {shape_str}, {old_dtype} --> {data.dtype}")
 
                 self.gguf_writer.add_tensor(new_name, data)
 
@@ -611,7 +598,7 @@
                 ),
                 dim=0,
             )
-            print("re-format attention.linear_qkv.weight")
+            logger.info("re-format attention.linear_qkv.weight")
         elif re.match(r"h\.\d+\.self_attention\.query_key_value\.bias", name):
             qkv_bias = data_torch.reshape((n_head, 3, n_embed // n_head))
             data_torch = torch.cat(
@@ -622,7 +609,7 @@
                 ),
                 dim=0,
             )
-            print("re-format attention.linear_qkv.bias")
+            logger.info("re-format attention.linear_qkv.bias")
 
         tensors.append((self.map_tensor_name(name), data_torch))
 
@@ -631,65 +618,7 @@
             if "lm_head.weight" not in self.tensors and "output.weight" not in self.tensors:
                 tensors.append((self.format_tensor_name(gguf.MODEL_TENSOR.OUTPUT), data_torch))
 
-<<<<<<< HEAD
         return tensors
-=======
-            data = data_torch.squeeze().numpy()
-
-            if re.match(r"h\.\d+\.self_attention\.query_key_value\.weight", name):
-                # Map bloom-style qkv_linear to gpt-style qkv_linear
-                # bloom: https://github.com/huggingface/transformers/blob/main/src/transformers/models/bloom/modeling_bloom.py#L238-L252  # noqa
-                # gpt-2: https://github.com/huggingface/transformers/blob/main/src/transformers/models/gpt2/modeling_gpt2.py#L312  # noqa
-                qkv_weights = data.reshape((n_head, 3, n_embed // n_head, n_embed))
-                data = np.concatenate(
-                    (
-                        qkv_weights[:, 0, :, :].reshape((-1, n_embed)),
-                        qkv_weights[:, 1, :, :].reshape((-1, n_embed)),
-                        qkv_weights[:, 2, :, :].reshape((-1, n_embed)),
-                    ),
-                    axis=0,
-                )
-                logger.info("re-format attention.linear_qkv.weight")
-            elif re.match(r"h\.\d+\.self_attention\.query_key_value\.bias", name):
-                qkv_bias = data.reshape((n_head, 3, n_embed // n_head))
-                data = np.concatenate(
-                    (
-                        qkv_bias[:, 0, :].reshape((n_embed,)),
-                        qkv_bias[:, 1, :].reshape((n_embed,)),
-                        qkv_bias[:, 2, :].reshape((n_embed,)),
-                    ),
-                    axis=0,
-                )
-                logger.info("re-format attention.linear_qkv.bias")
-
-            # map tensor names
-            new_name = tensor_map.get_name(name, try_suffixes=(".weight", ".bias"))
-            if new_name is None:
-                raise ValueError(f"Can not map tensor {name!r}")
-
-            n_dims = len(data.shape)
-            data_dtype = data.dtype
-
-            # if f32 desired, convert any float16 to float32
-            if self.ftype == 0 and data_dtype == np.float16:
-                data = data.astype(np.float32)
-
-            # TODO: Why cant we use these float16 as-is? There should be not reason to store float16 as float32
-            if self.ftype == 1 and data_dtype == np.float16 and n_dims == 1:
-                data = data.astype(np.float32)
-
-            # if f16 desired, convert any float32 2-dim weight tensors to float16
-            if self.ftype == 1 and data_dtype == np.float32 and name.endswith(".weight") and n_dims == 2:
-                data = data.astype(np.float16)
-
-            logger.info(f"=> {new_name}, shape = {data.shape}, {old_dtype} --> {data.dtype}")
-
-            self.gguf_writer.add_tensor(new_name, data)
-
-            if not has_lm_head and name == "word_embeddings.weight":
-                self.gguf_writer.add_tensor("output.weight", data)
-                logger.info(name, f"=> output.weight, shape = {data.shape}, {old_dtype} --> {data.dtype}")
->>>>>>> a2ac89d6
 
 
 @Model.register("MPTForCausalLM")
@@ -725,7 +654,6 @@
         else:
             self.gguf_writer.add_max_alibi_bias(0.0)
 
-<<<<<<< HEAD
     def modify_tensors(self, data_torch: Tensor, name: str, bid: int | None) -> Iterable[tuple[str, Tensor]]:
         del bid  # unused
 
@@ -734,50 +662,6 @@
             new_name = new_name.replace("scales", "act.scales")
         else:
             new_name = self.map_tensor_name(name, try_suffixes=(".weight", ".bias"))
-=======
-    def write_tensors(self):
-        block_count = self.hparams.get("n_layers", self.hparams.get("num_hidden_layers"))
-        tensor_map = gguf.get_tensor_name_map(self.model_arch, block_count)
-        for name, data_torch in self.get_tensors():
-            # we don't need these
-            if name.endswith((".attention.masked_bias", ".attention.bias", ".attention.rotary_emb.inv_freq")):
-                continue
-
-            old_dtype = data_torch.dtype
-
-            # convert any unsupported data types to float32
-            if data_torch.dtype not in (torch.float16, torch.float32):
-                data_torch = data_torch.to(torch.float32)
-
-            data = data_torch.squeeze().numpy()
-
-            # map tensor names
-            if "scales" in name:
-                new_name = tensor_map.get_name(name, try_suffixes=(".weight", ".bias", ".scales"))
-                if new_name is not None:
-                    new_name = new_name.replace("scales", "act.scales")
-            else:
-                new_name = tensor_map.get_name(name, try_suffixes=(".weight", ".bias"))
-            if new_name is None:
-                raise ValueError(f"Can not map tensor {name!r}")
-
-            n_dims = len(data.shape)
-            data_dtype = data.dtype
-
-            # if f32 desired, convert any float16 to float32
-            if self.ftype == 0 and data_dtype == np.float16:
-                data = data.astype(np.float32)
-
-            # TODO: Why cant we use these float16 as-is? There should be not reason to store float16 as float32
-            if self.ftype == 1 and data_dtype == np.float16 and n_dims == 1:
-                data = data.astype(np.float32)
-
-            # if f16 desired, convert any float32 2-dim weight tensors to float16
-            if self.ftype == 1 and data_dtype == np.float32 and name.endswith(".weight") and n_dims == 2:
-                data = data.astype(np.float16)
-
-            logger.info(f"{new_name}, n_dims = {n_dims}, {old_dtype} --> {data.dtype}")
->>>>>>> a2ac89d6
 
         return [(new_name, data_torch)]
 
@@ -819,51 +703,6 @@
         # ref:  https://huggingface.co/OrionStarAI/Orion-14B-Chat/blob/276a17221ce42beb45f66fac657a41540e71f4f5/modeling_orion.py#L570-L571
         self.gguf_writer.add_layer_norm_eps(self.hparams["rms_norm_eps"])
 
-<<<<<<< HEAD
-=======
-    def write_tensors(self):
-        # Collect tensors from generator object
-        model_kv = dict(self.get_tensors())
-        block_count = self.hparams["num_hidden_layers"]
-        tensor_map = gguf.get_tensor_name_map(self.model_arch, block_count)
-
-        for name, data_torch in model_kv.items():
-            # we don't need these
-            if name.endswith(".rotary_emb.inv_freq"):
-                continue
-
-            old_dtype = data_torch.dtype
-
-            # convert any unsupported data types to float32
-            if data_torch.dtype not in (torch.float16, torch.float32):
-                data_torch = data_torch.to(torch.float32)
-
-            data = data_torch.squeeze().numpy()
-
-            # map tensor names
-            new_name = tensor_map.get_name(name, try_suffixes=(".weight", ".bias"))
-            if new_name is None:
-                raise ValueError(f"Can not map tensor {name!r}")
-
-            n_dims = len(data.shape)
-            data_dtype = data.dtype
-
-            # if f32 desired, convert any float16 to float32
-            if self.ftype == 0 and data_dtype == np.float16:
-                data = data.astype(np.float32)
-
-            # TODO: Why cant we use these float16 as-is? There should be not reason to store float16 as float32
-            if self.ftype == 1 and data_dtype == np.float16 and n_dims == 1:
-                data = data.astype(np.float32)
-
-            # if f16 desired, convert any float32 2-dim weight tensors to float16
-            if self.ftype == 1 and data_dtype == np.float32 and name.endswith(".weight") and n_dims == 2:
-                data = data.astype(np.float16)
-
-            logger.info(f"{name} -> {new_name}, n_dims = {n_dims}, {old_dtype} --> {data.dtype}")
-            self.gguf_writer.add_tensor(new_name, data)
-
->>>>>>> a2ac89d6
 
 @Model.register("BaichuanForCausalLM", "BaiChuanForCausalLM")
 class BaichuanModel(Model):
@@ -909,11 +748,10 @@
         head_count = self.hparams["num_attention_heads"]
         head_count_kv = self.hparams.get("num_key_value_heads", head_count)
 
-<<<<<<< HEAD
         tensors: list[tuple[str, Tensor]] = []
 
         if bid is not None and name == f"model.layers.{bid}.self_attn.W_pack.weight":
-            print(f"Unpacking and permuting layer {bid}")
+            logger.info(f"Unpacking and permuting layer {bid}")
             tensors = [
                 (self.format_tensor_name(gguf.MODEL_TENSOR.ATTN_Q, bid),
                     self._reverse_hf_permute_part(data_torch, 0, head_count, head_count)),
@@ -926,54 +764,6 @@
             tensors = [(self.map_tensor_name(name), data_torch)]
 
         return tensors
-=======
-        for i in range(block_count):
-            if (w := model_kv.get(f"model.layers.{i}.self_attn.W_pack.weight")) is not None:
-                logger.info(f"Unpacking and permuting layer {i}")
-                model_kv[f"model.layers.{i}.self_attn.q_proj.weight"] = \
-                    self._reverse_hf_permute_part(w, 0, head_count, head_count)
-                model_kv[f"model.layers.{i}.self_attn.k_proj.weight"] = \
-                    self._reverse_hf_permute_part(w, 1, head_count, head_count_kv)
-                model_kv[f"model.layers.{i}.self_attn.v_proj.weight"] = \
-                    self._reverse_hf_part(w, 2)
-                del model_kv[f"model.layers.{i}.self_attn.W_pack.weight"]
-
-        for name, data_torch in model_kv.items():
-            # we don't need these
-            if name.endswith(".rotary_emb.inv_freq"):
-                continue
-
-            old_dtype = data_torch.dtype
-
-            # convert any unsupported data types to float32
-            if data_torch.dtype not in (torch.float16, torch.float32):
-                data_torch = data_torch.to(torch.float32)
-
-            data = data_torch.squeeze().numpy()
-
-            # map tensor names
-            new_name = tensor_map.get_name(name, try_suffixes=(".weight", ".bias"))
-            if new_name is None:
-                raise ValueError(f"Can not map tensor {name!r}")
-
-            n_dims = len(data.shape)
-            data_dtype = data.dtype
-
-            # if f32 desired, convert any float16 to float32
-            if self.ftype == 0 and data_dtype == np.float16:
-                data = data.astype(np.float32)
-
-            # TODO: Why cant we use these float16 as-is? There should be not reason to store float16 as float32
-            if self.ftype == 1 and data_dtype == np.float16 and n_dims == 1:
-                data = data.astype(np.float32)
-
-            # if f16 desired, convert any float32 2-dim weight tensors to float16
-            if self.ftype == 1 and data_dtype == np.float32 and name.endswith(".weight") and n_dims == 2:
-                data = data.astype(np.float16)
-
-            logger.info(f"{name} -> {new_name}, n_dims = {n_dims}, {old_dtype} --> {data.dtype}")
-            self.gguf_writer.add_tensor(new_name, data)
->>>>>>> a2ac89d6
 
     def _reverse_hf_permute(self, weights: Tensor, n_head: int, n_kv_head: int | None = None) -> Tensor:
         if n_kv_head is not None and n_head != n_kv_head:
@@ -1082,7 +872,6 @@
         head_count = self.hparams["num_attention_heads"]
         head_count_kv = self.hparams.get("num_key_value_heads", head_count)
 
-<<<<<<< HEAD
         # HF models permute some of the tensors, so we need to undo that
         if name.endswith("q_proj.weight"):
             data_torch = self._reverse_hf_permute(data_torch, head_count, head_count)
@@ -1090,49 +879,6 @@
             data_torch = self._reverse_hf_permute(data_torch, head_count, head_count_kv)
 
         return [(self.map_tensor_name(name), data_torch)]
-=======
-        for name, data_torch in model_kv.items():
-            # we don't need these
-            if name.endswith(".rotary_emb.inv_freq"):
-                continue
-
-            old_dtype = data_torch.dtype
-
-            # convert any unsupported data types to float32
-            if data_torch.dtype not in (torch.float16, torch.float32):
-                data_torch = data_torch.to(torch.float32)
-
-            # HF models permute some of the tensors, so we need to undo that
-            if name.endswith(("q_proj.weight")):
-                data_torch = self._reverse_hf_permute(data_torch, head_count, head_count)
-            if name.endswith(("k_proj.weight")):
-                data_torch = self._reverse_hf_permute(data_torch, head_count, head_count_kv)
-
-            data = data_torch.squeeze().numpy()
-
-            # map tensor names
-            new_name = tensor_map.get_name(name, try_suffixes=(".weight", ".bias"))
-            if new_name is None:
-                raise ValueError(f"Can not map tensor {name!r}")
-
-            n_dims = len(data.shape)
-            data_dtype = data.dtype
-
-            # if f32 desired, convert any float16 to float32
-            if self.ftype == 0 and data_dtype == np.float16:
-                data = data.astype(np.float32)
-
-            # TODO: Why cant we use these float16 as-is? There should be not reason to store float16 as float32
-            if self.ftype == 1 and data_dtype == np.float16 and n_dims == 1:
-                data = data.astype(np.float32)
-
-            # if f16 desired, convert any float32 2-dim weight tensors to float16
-            if self.ftype == 1 and data_dtype == np.float32 and name.endswith(".weight") and n_dims == 2:
-                data = data.astype(np.float16)
-
-            logger.info(f"{name} -> {new_name}, n_dims = {n_dims}, {old_dtype} --> {data.dtype}")
-            self.gguf_writer.add_tensor(new_name, data)
->>>>>>> a2ac89d6
 
     def _reverse_hf_permute(self, weights: Tensor, n_head: int, n_kv_head: int | None = None) -> Tensor:
         if n_kv_head is not None and n_head != n_kv_head:
@@ -1176,7 +922,6 @@
     def modify_tensors(self, data_torch: Tensor, name: str, bid: int | None) -> Iterable[tuple[str, Tensor]]:
         del bid  # unused
 
-<<<<<<< HEAD
         # QKV tensor transform
         # The original query_key_value tensor contains n_head_kv "kv groups",
         # each consisting of n_head/n_head_kv query weights followed by one key
@@ -1186,12 +931,6 @@
         # followed by n_head_kv key weights followed by n_head_kv value weights,
         # in contiguous fashion.
         # ref: https://github.com/jploski/ggml/blob/falcon40b/examples/falcon/convert-hf-to-ggml.py
-=======
-            # map tensor names
-            new_name = tensor_map.get_name(name, try_suffixes=(".weight", ".bias"))
-            if new_name is None:
-                raise ValueError(f"Can not map tensor {name!r}")
->>>>>>> a2ac89d6
 
         if "query_key_value" in name:
             n_head = self.find_hparam(["num_attention_heads", "n_head"])
@@ -1204,21 +943,7 @@
             v = qkv[:, [-1]].reshape(n_head_kv * head_dim, head_dim * n_head)
             data_torch = torch.cat((q, k, v)).reshape_as(data_torch)
 
-<<<<<<< HEAD
         return [(self.map_tensor_name(name), data_torch)]
-=======
-            # TODO: Why cant we use these float16 as-is? There should be not reason to store float16 as float32
-            if self.ftype == 1 and data_dtype == np.float16 and n_dims == 1:
-                data = data.astype(np.float32)
-
-            # if f16 desired, convert any float32 2-dim weight tensors to float16
-            if self.ftype == 1 and data_dtype == np.float32 and name.endswith(".weight") and n_dims == 2:
-                data = data.astype(np.float16)
-
-            logger.info(f"{new_name}, n_dims = {n_dims}, {old_dtype} --> {data.dtype}")
-
-            self.gguf_writer.add_tensor(new_name, data)
->>>>>>> a2ac89d6
 
 
 @Model.register("GPTBigCodeForCausalLM")
@@ -1274,14 +999,7 @@
         n_head_kv = 1
         head_dim = hidden_dim // n_head
 
-<<<<<<< HEAD
         tensors: list[tuple[str, Tensor]] = []
-=======
-            # map tensor names
-            new_name = tensor_map.get_name(name, try_suffixes=(".weight",))
-            if new_name is None:
-                raise ValueError(f"Can not map tensor {name!r}")
->>>>>>> a2ac89d6
 
         if bid is not None:
             if name == f"transformer.h.{bid}.attn.kv.weight":
@@ -1296,21 +1014,7 @@
         if len(tensors) == 0:
             tensors.append((self.map_tensor_name(name), data_torch))
 
-<<<<<<< HEAD
         return tensors
-=======
-            # TODO: Why cant we use these float16 as-is? There should be not reason to store float16 as float32
-            if self.ftype == 1 and data_dtype == np.float16 and n_dims == 1:
-                data = data.astype(np.float32)
-
-            # if f16 desired, convert any float32 2-dim weight tensors to float16
-            if self.ftype == 1 and data_dtype == np.float32 and name.endswith(".weight") and n_dims == 2:
-                data = data.astype(np.float16)
-
-            logger.info(f"{new_name}, n_dims = {n_dims}, {old_dtype} --> {data.dtype}")
-
-            self.gguf_writer.add_tensor(new_name, data)
->>>>>>> a2ac89d6
 
 
 @Model.register("PersimmonForCausalLM")
@@ -1348,23 +1052,8 @@
     def extra_f32_tensors(self, name: str, new_name: str, bid: int | None, n_dims: int) -> bool:
         del name, new_name, bid, n_dims  # unused
 
-<<<<<<< HEAD
         # TODO: FP16 conversion produces garbage outputs. (Q8_0 does not, so..?)
         return True
-=======
-        for name, data_torch in self.get_tensors():
-            if name.endswith(".self_attention.rotary_emb.inv_freq"):
-                continue
-            old_dtype = data_torch.dtype
-            # TODO: FP16 conversion produces garbage outputs. (Q8_0 does not, so..?)
-            data = data_torch.to(torch.float32).squeeze().numpy()
-            new_name = tensor_map.get_name(name, try_suffixes=(".weight", ".bias"))
-            if new_name is None:
-                raise ValueError(f"Can not map tensor {name!r}")
-            n_dims = len(data.shape)
-            logger.info(f"{new_name}, n_dims = {n_dims}, {old_dtype} --> {data.dtype}")
-            self.gguf_writer.add_tensor(new_name, data)
->>>>>>> a2ac89d6
 
 
 @Model.register("StableLmForCausalLM", "StableLMEpochForCausalLM", "LlavaStableLMEpochForCausalLM")
@@ -1407,14 +1096,7 @@
             if self._q_norms is None:
                 self._q_norms = [{} for _ in range(self.block_count)]
 
-<<<<<<< HEAD
             self._q_norms[bid][name] = data_torch
-=======
-            # map tensor names
-            new_name = tensor_map.get_name(name, try_suffixes=(".weight", ".bias"))
-            if new_name is None:
-                raise ValueError(f"Can not map tensor {name!r}")
->>>>>>> a2ac89d6
 
             if len(self._q_norms[bid]) >= n_head:
                 return self._stack_qk_norm(bid, n_head, self._q_norms[bid], "q_layernorm")
@@ -1429,18 +1111,13 @@
 
             self._k_norms[bid][name] = data_torch
 
-<<<<<<< HEAD
             if len(self._k_norms[bid]) >= n_kv_head:
                 return self._stack_qk_norm(bid, n_kv_head, self._k_norms[bid], "k_layernorm")
             else:
                 return []
-=======
-            logger.debug(f"{new_name}, n_dims = {n_dims}, {old_dtype} --> {data.dtype}")
->>>>>>> a2ac89d6
 
         return [(self.map_tensor_name(name), data_torch)]
 
-<<<<<<< HEAD
     def _stack_qk_norm(self, bid: int, n_head: int, norms: dict[str, Tensor], layer_name: str = "q_layernorm"):
         datas: list[Tensor] = []
         # extract the norms in order
@@ -1449,32 +1126,11 @@
             datas.append(norms[ename])
             del norms[ename]
         data_torch = torch.stack(datas, dim=0)
-=======
-    def _stack_qk_norm(self, block_count, name, tensor_map, n_head, norms, n_dims, layer_name="q_layernorm"):
-        for bid in range(block_count):
-            datas = []
-            for xid in range(n_head):
-                ename = f"model.layers.{bid}.self_attn.{layer_name}.norms.{xid}.weight"
-                datas.append(norms[ename])
-                del norms[ename]
-            data = np.stack(datas, axis=0)
-            data_dtype = data.dtype
-            merged_name = f"model.layers.{bid}.self_attn.{layer_name}.weight"
-            new_name = tensor_map.get_name(merged_name, try_suffixes=(".weight", ".bias"))
-            if new_name is None:
-                raise ValueError(f"Can not map tensor {name!r}")
-            if self.ftype == 1 and data_dtype == np.float16 and (n_dims == 1 or new_name.endswith("_norm.weight")):
-                data = data.astype(np.float32)
->>>>>>> a2ac89d6
 
         merged_name = f"model.layers.{bid}.self_attn.{layer_name}.weight"
         new_name = self.map_tensor_name(merged_name)
 
-<<<<<<< HEAD
         return [(new_name, data_torch)]
-=======
-            logger.debug(f"{new_name}, n_dims = {len(data.shape)}, shape = {data.shape} --> {data.dtype}")
->>>>>>> a2ac89d6
 
     def write_tensors(self):
         super().write_tensors()
@@ -1555,34 +1211,19 @@
             if self._experts is None:
                 self._experts = [{} for _ in range(self.block_count)]
 
-<<<<<<< HEAD
             self._experts[bid][name] = data_torch
 
             if len(self._experts[bid]) >= n_experts * 3:
                 tensors: list[tuple[str, Tensor]] = []
-=======
-                            new_name = tensor_map.get_name(merged_name, try_suffixes=(".weight", ".bias"))
-                            if new_name is None:
-                                raise ValueError(f"Can not map tensor {name!r}")
-
-                            logger.info(f"{new_name}, n_dims = {len(data.shape)}, shape = {data.shape} --> {data.dtype}")
->>>>>>> a2ac89d6
 
                 # merge the experts into a single 3d tensor
                 for wid in ["w1", "w2", "w3"]:
                     datas: list[Tensor] = []
 
-<<<<<<< HEAD
                     for xid in range(n_experts):
                         ename = f"model.layers.{bid}.block_sparse_moe.experts.{xid}.{wid}.weight"
                         datas.append(self._experts[bid][ename])
                         del self._experts[bid][ename]
-=======
-            # map tensor names
-            new_name = tensor_map.get_name(name, try_suffixes=(".weight", ".bias"))
-            if new_name is None:
-                raise ValueError(f"Can not map tensor {name!r}")
->>>>>>> a2ac89d6
 
                     data_torch = torch.stack(datas, dim=0)
 
@@ -1595,11 +1236,7 @@
             else:
                 return []
 
-<<<<<<< HEAD
         return [(self.map_tensor_name(name), data_torch)]
-=======
-            logger.info(f"{new_name}, n_dims = {n_dims}, {old_dtype} --> {data.dtype}")
->>>>>>> a2ac89d6
 
     def write_tensors(self):
         super().write_tensors()
@@ -1634,61 +1271,10 @@
 
             assert bid is not None
 
-<<<<<<< HEAD
             if self._experts is None:
                 self._experts = [{} for _ in range(self.block_count)]
 
             self._experts[bid][name] = data_torch
-=======
-            data = data_torch.squeeze().numpy()
-
-            # process the experts separately
-            if name.find(".moe.") != -1:
-                experts[name] = data
-                if len(experts) >= n_experts:
-                    # merge the experts into a single 3d tensor
-                    for bid in range(block_count):
-                        for wid in ["linear", "linear_1", "linear_v"]:
-                            full = True
-                            for xid in range(n_experts):
-                                ename = f"transformer.decoder_layer.{bid}.moe.{xid}.{wid}.weight"
-                                if ename not in experts:
-                                    full = False
-                                    break
-                            if not full:
-                                continue
-
-                            datas = []
-                            for xid in range(n_experts):
-                                ename = f"transformer.decoder_layer.{bid}.moe.{xid}.{wid}.weight"
-                                datas.append(experts[ename])
-                                del experts[ename]
-
-                            data = np.stack(datas, axis=0)
-                            data_dtype = data.dtype
-
-                            if self.ftype == 0 and data_dtype == np.float16:
-                                data = data.astype(np.float32)
-
-                            if self.ftype == 1 and data_dtype == np.float32:
-                                data = data.astype(np.float16)
-
-                            merged_name = f"transformer.decoder_layer.{bid}.moe.{wid}.weight"
-
-                            new_name = tensor_map.get_name(merged_name, try_suffixes=(".weight", ".bias"))
-                            if new_name is None:
-                                raise ValueError(f"Can not map tensor {name!r}")
-
-                            logger.info(f"{new_name}, n_dims = {len(data.shape)}, shape = {data.shape} --> {data.dtype}")
-
-                            self.gguf_writer.add_tensor(new_name, data)
-                continue
-
-            # map tensor names
-            new_name = tensor_map.get_name(name, try_suffixes=(".weight", ".bias"))
-            if new_name is None:
-                raise ValueError(f"Can not map tensor {name!r}")
->>>>>>> a2ac89d6
 
             if len(self._experts[bid]) >= n_experts * 3:
                 tensors: list[tuple[str, Tensor]] = []
@@ -1704,7 +1290,6 @@
 
                     data_torch = torch.stack(datas, dim=0)
 
-<<<<<<< HEAD
                     merged_name = f"transformer.decoder_layer.{bid}.moe.{wid}.weight"
 
                     new_name = self.map_tensor_name(merged_name)
@@ -1713,9 +1298,6 @@
                 return tensors
             else:
                 return []
-=======
-            logger.info(f"{new_name}, n_dims = {n_dims}, {old_dtype} --> {data.dtype}")
->>>>>>> a2ac89d6
 
         return [(self.map_tensor_name(name), data_torch)]
 
@@ -1750,7 +1332,6 @@
         self.gguf_writer.add_file_type(self.ftype)
         logger.info(f"gguf: file type = {self.ftype}")
 
-<<<<<<< HEAD
     def modify_tensors(self, data_torch: Tensor, name: str, bid: int | None) -> Iterable[tuple[str, Tensor]]:
         del bid  # unused
 
@@ -1775,58 +1356,6 @@
                 if (permute_tensor := exp_tensor_names[exp_tensor_name]) is not None:
                     data_torch = data_torch.permute(*permute_tensor)
                 break
-=======
-    def write_tensors(self):
-        block_count = self.hparams.get("n_layers")
-        tensor_map = gguf.get_tensor_name_map(self.model_arch, block_count)
-        for name, data_torch in self.get_tensors():
-            n_expert = self.hparams["ffn_config"]["moe_num_experts"]
-            n_ff = self.hparams["ffn_config"]["ffn_hidden_size"]
-            n_embd = self.hparams["d_model"]
-
-            # Specific behavior for experts tensors: suffix .weight, view as 3D and transpose
-            # original implementation expects (n_expert, n_ff, n_embd) for all experts weights
-            # But llama.cpp moe graph works differently
-            # AND the dimensions in ggml are typically in the reverse order of the pytorch dimensions
-            # so (n_expert, n_ff, n_embd) in pytorch is {n_embd, n_ff, n_expert} in ggml_tensor
-            exp_tensor_names = {"ffn.experts.mlp.w1": None,       # LLM_TENSOR_FFN_GATE_EXPS ggml_tensor->ne{n_embd, n_ff,   n_expert}
-                                "ffn.experts.mlp.w2": (0, 2, 1),  # LLM_TENSOR_FFN_DOWN_EXPS ggml_tensor->ne{n_ff,   n_embd, n_expert}
-                                "ffn.experts.mlp.v1": None}       # LLM_TENSOR_FFN_UP_EXPS   ggml_tensor->ne{n_embd, n_ff,   n_expert}
-            experts = False
-            for exp_tensor_name in exp_tensor_names.keys():
-                if name.find(exp_tensor_name) != -1 and name.find(".weight") == -1:
-                    experts = True
-                    data_torch = data_torch.view(n_expert, n_ff, n_embd)
-                    if (permute_tensor := exp_tensor_names[exp_tensor_name]) is not None:
-                        data_torch = data_torch.permute(*permute_tensor)
-                    break
-
-            old_dtype = data_torch.dtype
-
-            # convert any unsupported data types to float32
-            if data_torch.dtype not in (torch.float16, torch.float32):
-                data_torch = data_torch.to(torch.float32)
-
-            data = data_torch.squeeze().numpy()
-
-            # map tensor names
-            # In MoE models the ffn tensors are typically most of the model weights,
-            # and need to be quantizable. Quantize expects tensor names to be suffixed by .weight.
-            # Every other model has the weight names ending in .weight,
-            # let's assume that is the convention which is not the case for dbrx:
-            # https://huggingface.co/databricks/dbrx-instruct/blob/main/model.safetensors.index.json#L15
-            new_name = tensor_map.get_name(name if not experts else name + ".weight", try_suffixes=(".weight",))
-            if new_name is None:
-                raise ValueError(f"Can not map tensor {name!r}")
-
-            n_dims = len(data.shape)
-            data_dtype = data.dtype
-
-            # Most of the codebase that takes in 1D tensors only handles F32 tensors
-            # and most of the outputs tensors are F32.
-            if data_dtype != np.float32 and n_dims == 1:
-                raise ValueError(f"Can not map tensor {name!r}: all 1D tensors must be F32")
->>>>>>> a2ac89d6
 
         # map tensor names
         # In MoE models the ffn tensors are typically most of the model weights,
@@ -1838,12 +1367,8 @@
 
         return [(new_name, data_torch)]
 
-<<<<<<< HEAD
     def extra_f16_tensors(self, name: str, new_name: str, bid: int | None, n_dims: int) -> bool:
         del name, new_name, bid  # unused
-=======
-            logger.debug(f"{new_name}, n_dims = {n_dims}, shape = {data.shape}, {old_dtype} --> {data.dtype}")
->>>>>>> a2ac89d6
 
         return n_dims > 1
 
@@ -1878,59 +1403,17 @@
             .reshape(weights.shape)
         )
 
-<<<<<<< HEAD
     def modify_tensors(self, data_torch: Tensor, name: str, bid: int | None) -> Iterable[tuple[str, Tensor]]:
         del bid  # unused
-=======
-    def write_tensors(self):
-        block_count = self.hparams.get("n_layers", self.hparams.get("num_hidden_layers", self.hparams.get("n_layer")))
-        tensor_map = gguf.get_tensor_name_map(self.model_arch, block_count)
-        n_head = self.hparams.get("num_attention_heads")
-        n_kv_head = self.hparams.get("num_key_value_heads")
-        for name, data_torch in self.get_tensors():
-            # we don't need these
-            if name.endswith((".attention.masked_bias", ".attention.bias", ".attention.rotary_emb.inv_freq")):
-                continue
-
-            old_dtype = data_torch.dtype
-
-            # convert any unsupported data types to float32
-            if data_torch.dtype not in (torch.float16, torch.float32):
-                data_torch = data_torch.to(torch.float32)
-
-            # HF models permute some of the tensors, so we need to undo that
-            if name.endswith(("q_proj.weight")):
-                data_torch = self._reverse_hf_permute(data_torch, n_head, n_head)
-            if name.endswith(("k_proj.weight")):
-                data_torch = self._reverse_hf_permute(data_torch, n_head, n_kv_head)
-
-            data = data_torch.squeeze().numpy()
-
-            # map tensor names
-            new_name = tensor_map.get_name(name, try_suffixes=(".weight", ".bias"))
-            if new_name is None:
-                raise ValueError(f"Can not map tensor {name!r}")
-
-            n_dims = len(data.shape)
-            data_dtype = data.dtype
-
-            # if f32 desired, convert any float16 to float32
-            if self.ftype == 0 and data_dtype == np.float16:
-                data = data.astype(np.float32)
->>>>>>> a2ac89d6
 
         n_head = self.hparams["num_attention_heads"]
         n_kv_head = self.hparams.get("num_key_value_heads")
 
-<<<<<<< HEAD
         # HF models permute some of the tensors, so we need to undo that
         if name.endswith(("q_proj.weight")):
             data_torch = self._reverse_hf_permute(data_torch, n_head, n_head)
         if name.endswith(("k_proj.weight")):
             data_torch = self._reverse_hf_permute(data_torch, n_head, n_kv_head)
-=======
-            logger.info(f"{new_name}, n_dims = {n_dims}, {old_dtype} --> {data.dtype}")
->>>>>>> a2ac89d6
 
         return [(self.map_tensor_name(name), data_torch)]
 
@@ -1976,49 +1459,6 @@
         self.gguf_writer.add_head_count(self.hparams["num_attention_heads"])
         self.gguf_writer.add_layer_norm_rms_eps(self.hparams["layer_norm_epsilon"])
 
-<<<<<<< HEAD
-=======
-    def write_tensors(self):
-        block_count = self.hparams["num_hidden_layers"]
-        model_kv = dict(self.get_tensors())
-        tensor_map = gguf.get_tensor_name_map(self.model_arch, block_count)
-        for name, data_torch in model_kv.items():
-            # we don't need these
-            if name.endswith(".rotary_emb.inv_freq"):
-                continue
-
-            old_dtype = data_torch.dtype
-
-            # convert any unsupported data types to float32
-            if data_torch.dtype not in (torch.float16, torch.float32):
-                data_torch = data_torch.to(torch.float32)
-
-            data = data_torch.squeeze().numpy()
-
-            # map tensor names
-            new_name = tensor_map.get_name(name, try_suffixes=(".weight", ".bias"))
-            if new_name is None:
-                raise ValueError(f"Can not map tensor {name!r}")
-
-            n_dims = len(data.shape)
-            data_dtype = data.dtype
-
-            # if f32 desired, convert any float16 to float32
-            if self.ftype == 0 and data_dtype == np.float16:
-                data = data.astype(np.float32)
-
-            # TODO: Why cant we use these float16 as-is? There should be not reason to store float16 as float32
-            if self.ftype == 1 and data_dtype == np.float16 and n_dims == 1:
-                data = data.astype(np.float32)
-
-            # if f16 desired, convert any float32 2-dim weight tensors to float16
-            if self.ftype == 1 and data_dtype == np.float32 and name.endswith(".weight") and n_dims == 2:
-                data = data.astype(np.float16)
-
-            logger.info(f"{new_name}, n_dims = {n_dims}, {old_dtype} --> {data.dtype}")
-            self.gguf_writer.add_tensor(new_name, data)
-
->>>>>>> a2ac89d6
 
 @Model.register("Qwen2ForCausalLM")
 class Qwen2Model(Model):
@@ -2051,7 +1491,6 @@
             if self._experts is None:
                 self._experts = [{} for _ in range(self.block_count)]
 
-<<<<<<< HEAD
             self._experts[bid][name] = data_torch
 
             if len(self._experts[bid]) >= n_experts * 3:
@@ -2065,56 +1504,6 @@
                         ename = f"model.layers.{bid}.mlp.experts.{xid}.{w_name}.weight"
                         datas.append(self._experts[bid][ename])
                         del self._experts[bid][ename]
-=======
-            data = data_torch.squeeze().numpy()
-
-            # process the experts separately
-            if name.find("experts") != -1:
-                experts[name] = data
-                if len(experts) >= n_experts * 3:
-                    # merge the experts into a single 3d tensor
-                    for bid in range(block_count):
-                        for w_name in ["down_proj", "gate_proj", "up_proj"]:
-                            full = True
-                            for xid in range(n_experts):
-                                ename = f"model.layers.{bid}.mlp.experts.{xid}.{w_name}.weight"
-                                if ename not in experts:
-                                    full = False
-                                    break
-                            if not full:
-                                continue
-
-                            datas = []
-                            for xid in range(n_experts):
-                                ename = f"model.layers.{bid}.mlp.experts.{xid}.{w_name}.weight"
-                                datas.append(experts[ename])
-                                del experts[ename]
-
-                            data = np.stack(datas, axis=0)
-                            data_dtype = data.dtype
-
-                            if self.ftype == 0 and data_dtype == np.float16:
-                                data = data.astype(np.float32)
-
-                            if self.ftype == 1 and data_dtype == np.float32:
-                                data = data.astype(np.float16)
-
-                            merged_name = f"model.layers.{bid}.mlp.experts.{w_name}.weight"
-
-                            new_name = tensor_map.get_name(merged_name, try_suffixes=(".weight", ".bias"))
-                            if new_name is None:
-                                raise ValueError(f"Can not map tensor {name!r}")
-
-                            logger.debug(f"{new_name}, n_dims = {len(data.shape)}, shape = {data.shape} --> {data.dtype}")
-
-                            self.gguf_writer.add_tensor(new_name, data)
-                continue
-
-            # map tensor names
-            new_name = tensor_map.get_name(name, try_suffixes=(".weight", ".bias"))
-            if new_name is None:
-                raise ValueError(f"Can not map tensor {name!r}")
->>>>>>> a2ac89d6
 
                     data_torch = torch.stack(datas, dim=0)
 
@@ -2127,11 +1516,7 @@
             else:
                 return []
 
-<<<<<<< HEAD
         return [(self.map_tensor_name(name), data_torch)]
-=======
-            logger.debug(f"{new_name}, n_dims = {n_dims}, shape = {data.shape}, {old_dtype} --> {data.dtype}")
->>>>>>> a2ac89d6
 
     def write_tensors(self):
         super().write_tensors()
@@ -2157,35 +1542,8 @@
         self.gguf_writer.add_layer_norm_eps(self.hparams["layer_norm_epsilon"])
         self.gguf_writer.add_file_type(self.ftype)
 
-<<<<<<< HEAD
     def modify_tensors(self, data_torch: Tensor, name: str, bid: int | None) -> Iterable[tuple[str, Tensor]]:
         del bid  # unused
-=======
-    def write_tensors(self):
-        block_count = self.hparams.get("n_layers", self.hparams.get("num_hidden_layers", self.hparams.get("n_layer")))
-        tensor_map = gguf.get_tensor_name_map(self.model_arch, block_count)
-
-        for name, data_torch in self.get_tensors():
-            # we don't need these
-            if name.endswith((".attention.masked_bias", ".attention.bias", ".attention.rotary_emb.inv_freq", ".attn.bias", ".attn.masked_bias")):
-                continue
-
-            if name.endswith((".c_attn.weight", ".c_proj.weight", ".c_fc.weight", ".c_proj.weight")):
-                data_torch = data_torch.transpose(1, 0)
-
-            old_dtype = data_torch.dtype
-
-            # convert any unsupported data types to float32
-            if data_torch.dtype not in (torch.float16, torch.float32):
-                data_torch = data_torch.to(torch.float32)
-
-            data = data_torch.squeeze().numpy()
-
-            # map tensor names
-            new_name = tensor_map.get_name(name, try_suffixes=(".weight", ".bias"))
-            if new_name is None:
-                raise ValueError(f"Can not map tensor {name!r}")
->>>>>>> a2ac89d6
 
         tensors: list[tuple[str, Tensor]] = []
 
@@ -2198,24 +1556,13 @@
 
         new_name = self.map_tensor_name(name)
 
-<<<<<<< HEAD
         tensors.append((new_name, data_torch))
-=======
-            logger.info(f"{new_name}, n_dims = {n_dims}, {old_dtype} --> {data.dtype}")
->>>>>>> a2ac89d6
 
         # note: GPT2 output is tied to (same as) wte in original model
         if new_name == self.format_tensor_name(gguf.MODEL_TENSOR.TOKEN_EMBD):
             tensors.append((self.format_tensor_name(gguf.MODEL_TENSOR.OUTPUT), data_torch))
 
-<<<<<<< HEAD
         return tensors
-=======
-            # note: GPT2 output is tied to (same as) wte in original model
-            if new_name == "token_embd.weight":
-                logger.info(f"output.weight, n_dims = {n_dims}, {old_dtype} --> {data.dtype}")
-                self.gguf_writer.add_tensor("output.weight", data)
->>>>>>> a2ac89d6
 
 
 @Model.register("PhiForCausalLM")
@@ -2363,23 +1710,8 @@
         data_torch = torch.reshape(data_torch, (5120, 5120))
         return data_torch
 
-<<<<<<< HEAD
     def modify_tensors(self, data_torch: Tensor, name: str, bid: int | None) -> Iterable[tuple[str, Tensor]]:
         del bid  # unused
-=======
-    def write_tensors(self):
-        block_count = self.hparams.get("num_layers", self.hparams.get("num_hidden_layers"))
-        tensor_map = gguf.get_tensor_name_map(self.model_arch, block_count)
-
-        for name, data_torch in self.get_tensors():
-            if "self_attn.rotary_emb.inv_freq" in name:
-                continue
-
-            # map tensor names
-            new_name = tensor_map.get_name(name, try_suffixes=(".weight", ".bias"))
-            if new_name is None:
-                raise ValueError(f"Can not map tensor {name!r}")
->>>>>>> a2ac89d6
 
         new_name = self.map_tensor_name(name)
 
@@ -2389,34 +1721,7 @@
         elif new_name.endswith("attn_output.weight"):
             data_torch = self.shuffle_attn_output_weight(data_torch)
 
-<<<<<<< HEAD
         return [(new_name, data_torch)]
-=======
-            # convert any unsupported data types to float32
-            if data_torch.dtype not in (torch.float16, torch.float32):
-                data_torch = data_torch.to(torch.float32)
-
-            data = data_torch.squeeze().numpy()
-
-            n_dims = len(data.shape)
-            data_dtype = data.dtype
-
-            # if f32 desired, convert any float16 to float32
-            if self.ftype == 0 and data_dtype == np.float16:
-                data = data.astype(np.float32)
-
-            # TODO: Why cant we use these float16 as-is? There should be not reason to store float16 as float32
-            if self.ftype == 1 and data_dtype == np.float16 and n_dims == 1:
-                data = data.astype(np.float32)
-
-            # if f16 desired, convert any float32 2-dim weight tensors to float16
-            if self.ftype == 1 and data_dtype == np.float32 and name.endswith(".weight") and n_dims == 2:
-                data = data.astype(np.float16)
-
-            logger.info(f"{new_name}, n_dims = {n_dims}, {old_dtype} --> {data.dtype}")
-
-            self.gguf_writer.add_tensor(new_name, data)
->>>>>>> a2ac89d6
 
 
 @Model.register("CodeShellForCausalLM")
@@ -2439,33 +1744,8 @@
         self.gguf_writer.add_rope_scaling_type(gguf.RopeScalingType.LINEAR)
         self.gguf_writer.add_rope_scaling_factor(1.0)
 
-<<<<<<< HEAD
     def modify_tensors(self, data_torch: Tensor, name: str, bid: int | None) -> Iterable[tuple[str, Tensor]]:
         del bid  # unused
-=======
-    def write_tensors(self):
-        block_count = self.hparams.get("n_layers", self.hparams.get("num_hidden_layers", self.hparams.get("n_layer")))
-        tensor_map = gguf.get_tensor_name_map(self.model_arch, block_count)
-        tensors = dict(self.get_tensors())
-        has_lm_head = "lm_head.weight" in tensors.keys() or "output.weight" in tensors.keys()
-        for name, data_torch in tensors.items():
-            # we don't need these
-            if name.endswith((".attn.rotary_emb.inv_freq")):
-                continue
-
-            old_dtype = data_torch.dtype
-
-            # convert any unsupported data types to float32
-            if data_torch.dtype not in (torch.float16, torch.float32):
-                data_torch = data_torch.to(torch.float32)
-
-            data = data_torch.squeeze().numpy()
-
-            # map tensor names
-            new_name = tensor_map.get_name(name, try_suffixes=(".weight", ".bias"))
-            if new_name is None:
-                raise ValueError(f"Can not map tensor {name!r}")
->>>>>>> a2ac89d6
 
         new_name = self.map_tensor_name(name)
 
@@ -2475,21 +1755,7 @@
             if "lm_head.weight" not in self.tensors and "output.weight" not in self.tensors:
                 tensors.append((self.format_tensor_name(gguf.MODEL_TENSOR.OUTPUT), data_torch))
 
-<<<<<<< HEAD
         return tensors
-=======
-            # if f16 desired, convert any float32 2-dim weight tensors to float16
-            if self.ftype == 1 and data_dtype == np.float32 and name.endswith(".weight") and n_dims == 2:
-                data = data.astype(np.float16)
-
-            logger.info(f"{new_name}, n_dims = {n_dims}, {old_dtype} --> {data.dtype}")
-
-            self.gguf_writer.add_tensor(new_name, data)
-
-            if not has_lm_head and name == "transformer.wte.weight":
-                self.gguf_writer.add_tensor("output.weight", data)
-                logger.info(name, f"=> output.weight, shape = {data.shape}, {old_dtype} --> {data.dtype}")
->>>>>>> a2ac89d6
 
 
 @Model.register("InternLM2ForCausalLM")
@@ -2530,13 +1796,8 @@
             if text == b"\x00":
                 # (TODO): fixme
                 # Hack here and replace the \x00 characters.
-<<<<<<< HEAD
-                print(f"InternLM2 convert token '{text}' to '🐉'!")
+                logger.warning(f"InternLM2 convert token '{text}' to '🐉'!")
                 text = "🐉".encode("utf-8")
-=======
-                logger.debug(f"InternLM2 convert token '{text}' to '🐉'!")
-                text = "🐉"
->>>>>>> a2ac89d6
 
             toktype = SentencePieceTokenTypes.NORMAL
             if tokenizer.IsUnknown(token_id):
@@ -2611,51 +1872,10 @@
         self.gguf_writer.add_layer_norm_rms_eps(self.hparams["rms_norm_eps"])
         self.gguf_writer.add_head_count_kv(self.hparams["num_key_value_heads"])
 
-<<<<<<< HEAD
     def modify_tensors(self, data_torch: Tensor, name: str, bid: int | None) -> Iterable[tuple[str, Tensor]]:
         num_heads = self.hparams["num_attention_heads"]
         num_kv_heads = self.hparams["num_key_value_heads"]
         hidden_size = self.hparams["hidden_size"]
-=======
-    def post_write_tensors(self, tensor_map, name, data_torch):
-        old_dtype = data_torch.dtype
-
-        # convert any unsupported data types to float32
-        if data_torch.dtype not in (torch.float16, torch.float32):
-            data_torch = data_torch.to(torch.float32)
-
-        data = data_torch.squeeze().numpy()
-
-        # map tensor names
-        new_name = tensor_map.get_name(name, try_suffixes=(".weight", ".bias"))
-        if new_name is None:
-            raise ValueError(f"Can not map tensor {name!r}")
-
-        n_dims = len(data.shape)
-        data_dtype = data.dtype
-
-        # if f32 desired, convert any float16 to float32
-        if self.ftype == 0 and data_dtype == np.float16:
-            data = data.astype(np.float32)
-
-        # TODO: Why cant we use these float16 as-is? There should be not reason to store float16 as float32
-        if self.ftype == 1 and data_dtype == np.float16 and n_dims == 1:
-            data = data.astype(np.float32)
-
-        # if f16 desired, convert any float32 2-dim weight tensors to float16
-        if self.ftype == 1 and data_dtype == np.float32 and name.endswith(".weight") and n_dims == 2:
-            data = data.astype(np.float16)
-
-        logger.info(f"{new_name}, n_dims = {n_dims}, {old_dtype} --> {data.dtype}")
-        self.gguf_writer.add_tensor(new_name, data)
-
-    def write_tensors(self):
-        from einops import rearrange
-
-        num_heads = self.hparams.get("num_attention_heads")
-        num_kv_heads = self.hparams.get("num_key_value_heads")
-        hidden_size = self.hparams.get("hidden_size")
->>>>>>> a2ac89d6
         q_per_kv = num_heads // num_kv_heads
         head_dim = hidden_size // num_heads
         num_groups = num_heads // q_per_kv
@@ -2744,23 +1964,8 @@
         special_vocab = gguf.SpecialVocab(self.dir_model, n_vocab=len(tokens))
         special_vocab.add_to_gguf(self.gguf_writer)
 
-<<<<<<< HEAD
     def modify_tensors(self, data_torch: Tensor, name: str, bid: int | None) -> Iterable[tuple[str, Tensor]]:
         del bid  # unused
-=======
-    def write_tensors(self):
-        tensor_map = gguf.get_tensor_name_map(self.model_arch, self.block_count)
-        tensors = dict(self.get_tensors())
-        for name, data_torch in tensors.items():
-            # we are only using BERT for embeddings so we don't need the pooling layer
-            if name in ("embeddings.position_ids", "pooler.dense.weight", "pooler.dense.bias"):
-                continue  # we don't need these
-
-            # map tensor names
-            new_name = tensor_map.get_name(name, try_suffixes=(".weight", ".bias"))
-            if new_name is None:
-                raise ValueError(f"Can not map tensor {name!r}")
->>>>>>> a2ac89d6
 
         # we are only using BERT for embeddings so we don't need the pooling layer
         if name in ("embeddings.position_ids", "pooler.dense.weight", "pooler.dense.bias"):
@@ -2768,22 +1973,8 @@
 
         return [(self.map_tensor_name(name), data_torch)]
 
-<<<<<<< HEAD
     def extra_f32_tensors(self, name: str, new_name: str, bid: int | None, n_dims: int) -> bool:
         del new_name, bid, n_dims  # unused
-=======
-            if (
-                self.ftype == 1 and name.endswith(".weight") and n_dims == 2
-                and name != "embeddings.token_type_embeddings.weight"  # not used with get_rows, must be F32
-            ):
-                # if f16 desired, convert any float32 2-dim weight tensors to float16
-                new_dtype = np.float16
-            else:
-                # if f32 desired, convert any float16 to float32
-                new_dtype = np.float32
-
-            logger.info(f"{new_name}, n_dims = {n_dims}, {data_torch.dtype} --> {new_dtype}")
->>>>>>> a2ac89d6
 
         # not used with get_rows, must be F32
         return name == "embeddings.token_type_embeddings.weight"
@@ -2852,60 +2043,18 @@
         self.gguf_writer.add_value_length(hparams["head_dim"])
         self.gguf_writer.add_file_type(self.ftype)
 
-<<<<<<< HEAD
     def modify_tensors(self, data_torch: Tensor, name: str, bid: int | None) -> Iterable[tuple[str, Tensor]]:
         # lm_head is not used in llama.cpp, while autoawq will include this tensor in model
         # To prevent errors, skip loading lm_head.weight.
         if name == "lm_head.weight":
-            print(f"Skipping get tensor {name!r} in safetensors so that convert can end normally.")
+            logger.debug(f"Skipping get tensor {name!r} in safetensors so that convert can end normally.")
             return []
-=======
-    def write_tensors(self):
-        block_count = self.hparams.get("n_layers", self.hparams.get("num_hidden_layers", self.hparams.get("n_layer")))
-        tensor_map = gguf.get_tensor_name_map(self.model_arch, block_count)
-
-        for name, data_torch in self.get_tensors():
-            # lm_head is not used in llama.cpp, while autoawq will include this tensor in model
-            # To prevent errors, skip loading lm_head.weight.
-            if name == "lm_head.weight":
-                logger.debug(f"Skipping get tensor {name!r} in safetensors so that convert can end normally.")
-                continue
-
-            old_dtype = data_torch.dtype
-
-            # convert any unsupported data types to float32
-            if data_torch.dtype not in (torch.float16, torch.float32):
-                data_torch = data_torch.to(torch.float32)
-
-            # ref: https://github.com/huggingface/transformers/blob/fc37f38915372c15992b540dfcbbe00a916d4fc6/src/transformers/models/gemma/modeling_gemma.py#L89
-            if name.endswith("norm.weight"):
-                data_torch = data_torch + 1
-            data = data_torch.squeeze().numpy()
-
-            # map tensor names
-            new_name = tensor_map.get_name(name, try_suffixes=(".weight", ".bias"))
-            if new_name is None:
-                raise ValueError(f"Can not map tensor {name!r}")
-
-            n_dims = len(data.shape)
-            data_dtype = data.dtype
->>>>>>> a2ac89d6
 
         # ref: https://github.com/huggingface/transformers/blob/fc37f38915372c15992b540dfcbbe00a916d4fc6/src/transformers/models/gemma/modeling_gemma.py#L89
         if name.endswith("norm.weight"):
             data_torch = data_torch + 1
 
-<<<<<<< HEAD
         return super().modify_tensors(data_torch, name, bid)
-=======
-            # if f16 desired, convert any float32 2-dim weight tensors to float16
-            if self.ftype == 1 and data_dtype == np.float32 and name.endswith(".weight") and n_dims == 2:
-                data = data.astype(np.float16)
-
-            logger.info(f"{new_name}, n_dims = {n_dims}, {old_dtype} --> {data.dtype}")
-
-            self.gguf_writer.add_tensor(new_name, data)
->>>>>>> a2ac89d6
 
 
 @Model.register("Starcoder2ForCausalLM")
@@ -3001,56 +2150,24 @@
         output_name = self.format_tensor_name(gguf.MODEL_TENSOR.OUTPUT)
         tok_embd_name = self.format_tensor_name(gguf.MODEL_TENSOR.TOKEN_EMBD)
 
-<<<<<<< HEAD
         new_name = self.map_tensor_name(name)
-=======
-            # convert any unsupported data types to float32
-            if data_torch.dtype not in (torch.float16, torch.float32):
-                data_torch = data_torch.to(torch.float32)
-
-            # map tensor names
-            new_name = tensor_map.get_name(name, try_suffixes=(".weight", ".bias"))
-            if new_name is None:
-                raise ValueError(f"Can not map tensor {name!r}")
-
-            if name.endswith(".A_log"):
-                logger.debug("A_log --> A ==> " + new_name)
-                data_torch = -torch.exp(data_torch)
-
-            # assuming token_embd.weight is seen before output.weight
-            if tok_embd is not None and new_name == output_name:
-                if torch.equal(tok_embd, data_torch):
-                    logger.debug(f"{output_name} is equivalent to {tok_embd_name}, omitting")
-                    continue
-            if new_name == tok_embd_name:
-                tok_embd = data_torch
-
-            data = data_torch.squeeze().numpy()
-
-            n_dims = len(data.shape)
-            data_dtype = data.dtype
->>>>>>> a2ac89d6
 
         if name.endswith(".A_log"):
-            print("A_log --> A ==> " + new_name)
+            logger.debug("A_log --> A ==> " + new_name)
             data_torch = -torch.exp(data_torch)
 
         # assuming token_embd.weight is seen before output.weight
         if self._tok_embd is not None and new_name == output_name:
             if torch.equal(self._tok_embd, data_torch):
-                print(f"{output_name} is equivalent to {tok_embd_name}, omitting")
+                logger.debug(f"{output_name} is equivalent to {tok_embd_name}, omitting")
                 return []
         elif new_name == tok_embd_name:
             self._tok_embd = data_torch
 
         return [(new_name, data_torch)]
 
-<<<<<<< HEAD
     def extra_f32_tensors(self, name: str, new_name: str, bid: int | None, n_dims: int) -> bool:
         del n_dims  # unused
-=======
-            logger.info(f"{new_name}, n_dims = {n_dims}, {old_dtype} --> {data.dtype}")
->>>>>>> a2ac89d6
 
         return bid is not None and new_name in (
             self.format_tensor_name(n, bid, ".weight" if name.endswith(".weight") else "") for n in [
@@ -3096,7 +2213,6 @@
     def modify_tensors(self, data_torch: Tensor, name: str, bid: int | None) -> Iterable[tuple[str, Tensor]]:
         del bid  # unused
 
-<<<<<<< HEAD
         n_head = self.hparams["num_attention_heads"]
         n_kv_head = self.hparams.get("num_key_value_heads")
 
@@ -3104,42 +2220,6 @@
             data_torch = LlamaModel.permute(data_torch, n_head, n_head)
         if name.endswith("k_proj.weight"):
             data_torch = LlamaModel.permute(data_torch, n_head, n_kv_head)
-=======
-            # convert any unsupported data types to float32
-            if data_torch.dtype not in (torch.float16, torch.float32):
-                data_torch = data_torch.to(torch.float32)
-
-            data = data_torch.numpy()
-
-            if name.endswith("q_proj.weight"):
-                data = permute(data, n_head, n_head)
-            if name.endswith("k_proj.weight"):
-                data = permute(data, n_head, n_kv_head)
-
-            data = data.squeeze()
-
-            # map tensor names
-            new_name = tensor_map.get_name(name, try_suffixes=(".weight", ".bias"))
-            if new_name is None:
-                raise ValueError(f"Can not map tensor {name!r}")
-
-            n_dims = len(data.shape)
-            data_dtype = data.dtype
-
-            # if f32 desired, convert any float16 to float32
-            if self.ftype == 0 and data_dtype == np.float16:
-                data = data.astype(np.float32)
-
-            # 1d tensors need to be converted to float32
-            if self.ftype == 1 and data_dtype == np.float16 and n_dims == 1:
-                data = data.astype(np.float32)
-
-            # if f16 desired, convert any float32 2-dim weight tensors to float16
-            if self.ftype == 1 and data_dtype == np.float32 and n_dims == 2:
-                data = data.astype(np.float16)
-
-            logger.info(f"{new_name}, n_dims = {n_dims}, {old_dtype} --> {data.dtype}")
->>>>>>> a2ac89d6
 
         return [(self.map_tensor_name(name), data_torch)]
 
