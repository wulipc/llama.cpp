// Various helper functions and utilities

#pragma once

<<<<<<< HEAD
#include "llama.h"
#include "chat-template.hpp"
=======
#include "llama-cpp.h"
>>>>>>> 39509fb0

#include <optional>
#include <string>
#include <vector>
#include <sstream>

#ifdef _WIN32
#define DIRECTORY_SEPARATOR '\\'
#else
#define DIRECTORY_SEPARATOR '/'
#endif // _WIN32

#define die(msg)          do { fputs("error: " msg "\n", stderr);                exit(1); } while (0)
#define die_fmt(fmt, ...) do { fprintf(stderr, "error: " fmt "\n", __VA_ARGS__); exit(1); } while (0)

#define print_build_info() do {                                                                     \
    fprintf(stderr, "%s: build = %d (%s)\n",      __func__, LLAMA_BUILD_NUMBER, LLAMA_COMMIT);      \
    fprintf(stderr, "%s: built with %s for %s\n", __func__, LLAMA_COMPILER, LLAMA_BUILD_TARGET);    \
} while(0)

#define DEFAULT_MODEL_PATH "models/7B/ggml-model-f16.gguf"

struct common_adapter_lora_info {
    std::string path;
    float scale;

    struct llama_adapter_lora * ptr;
};

using llama_tokens = std::vector<llama_token>;

// build info
extern int LLAMA_BUILD_NUMBER;
extern const char * LLAMA_COMMIT;
extern const char * LLAMA_COMPILER;
extern const char * LLAMA_BUILD_TARGET;

struct common_control_vector_load_info;

//
// CPU utils
//

struct cpu_params {
    int      n_threads                   = -1;
    bool     cpumask[GGML_MAX_N_THREADS] = {false}; // CPU affinity mask.
    bool     mask_valid                  = false;   // Default: any CPU
    enum ggml_sched_priority  priority   = GGML_SCHED_PRIO_NORMAL;  // Scheduling prio : (0 - normal, 1 - medium, 2 - high, 3 - realtime)
    bool     strict_cpu                  = false;   // Use strict CPU placement
    uint32_t poll                        = 50;      // Polling (busywait) level (0 - no polling, 100 - mostly polling)
};

int32_t cpu_get_num_physical_cores();
int32_t cpu_get_num_math();

//
// Common params
//

enum llama_example {
    LLAMA_EXAMPLE_COMMON,
    LLAMA_EXAMPLE_SPECULATIVE,
    LLAMA_EXAMPLE_MAIN,
    LLAMA_EXAMPLE_INFILL,
    LLAMA_EXAMPLE_EMBEDDING,
    LLAMA_EXAMPLE_PERPLEXITY,
    LLAMA_EXAMPLE_RETRIEVAL,
    LLAMA_EXAMPLE_PASSKEY,
    LLAMA_EXAMPLE_IMATRIX,
    LLAMA_EXAMPLE_BENCH,
    LLAMA_EXAMPLE_SERVER,
    LLAMA_EXAMPLE_CVECTOR_GENERATOR,
    LLAMA_EXAMPLE_EXPORT_LORA,
    LLAMA_EXAMPLE_LLAVA,
    LLAMA_EXAMPLE_LOOKUP,
    LLAMA_EXAMPLE_PARALLEL,
    LLAMA_EXAMPLE_TTS,

    LLAMA_EXAMPLE_COUNT,
};

enum common_sampler_type {
    COMMON_SAMPLER_TYPE_NONE        = 0,
    COMMON_SAMPLER_TYPE_DRY         = 1,
    COMMON_SAMPLER_TYPE_TOP_K       = 2,
    COMMON_SAMPLER_TYPE_TOP_P       = 3,
    COMMON_SAMPLER_TYPE_MIN_P       = 4,
  //COMMON_SAMPLER_TYPE_TFS_Z       = 5,
    COMMON_SAMPLER_TYPE_TYPICAL_P   = 6,
    COMMON_SAMPLER_TYPE_TEMPERATURE = 7,
    COMMON_SAMPLER_TYPE_XTC         = 8,
    COMMON_SAMPLER_TYPE_INFILL      = 9,
    COMMON_SAMPLER_TYPE_PENALTIES   = 10,
};

// dimensionality reduction methods, used by cvector-generator
enum dimre_method {
    DIMRE_METHOD_PCA,
    DIMRE_METHOD_MEAN,
};

// sampling parameters
struct common_params_sampling {
    uint32_t seed = LLAMA_DEFAULT_SEED; // the seed used to initialize llama_sampler

    int32_t n_prev             = 64;    // number of previous tokens to remember
    int32_t n_probs            = 0;     // if greater than 0, output the probabilities of top n_probs tokens.
    int32_t min_keep           = 0;     // 0 = disabled, otherwise samplers should return at least min_keep tokens
    int32_t top_k              = 40;    // <= 0 to use vocab size
    float   top_p              = 0.95f; // 1.0 = disabled
    float   min_p              = 0.05f; // 0.0 = disabled
    float   xtc_probability    = 0.00f; // 0.0 = disabled
    float   xtc_threshold      = 0.10f; // > 0.5 disables XTC
    float   typ_p              = 1.00f; // typical_p, 1.0 = disabled
    float   temp               = 0.80f; // <= 0.0 to sample greedily, 0.0 to not output probabilities
    float   dynatemp_range     = 0.00f; // 0.0 = disabled
    float   dynatemp_exponent  = 1.00f; // controls how entropy maps to temperature in dynamic temperature sampler
    int32_t penalty_last_n     = 64;    // last n tokens to penalize (0 = disable penalty, -1 = context size)
    float   penalty_repeat     = 1.00f; // 1.0 = disabled
    float   penalty_freq       = 0.00f; // 0.0 = disabled
    float   penalty_present    = 0.00f; // 0.0 = disabled
    float   dry_multiplier     = 0.0f;  // 0.0 = disabled;      DRY repetition penalty for tokens extending repetition:
    float   dry_base           = 1.75f; // 0.0 = disabled;      multiplier * base ^ (length of sequence before token - allowed length)
    int32_t dry_allowed_length = 2;     // tokens extending repetitions beyond this receive penalty
    int32_t dry_penalty_last_n = -1;    // how many tokens to scan for repetitions (0 = disable penalty, -1 = context size)
    int32_t mirostat           = 0;     // 0 = disabled, 1 = mirostat, 2 = mirostat 2.0
    float   mirostat_tau       = 5.00f; // target entropy
    float   mirostat_eta       = 0.10f; // learning rate
    bool    ignore_eos         = false;
    bool    no_perf            = false; // disable performance metrics
    bool    timing_per_token   = false;

    std::vector<std::string> dry_sequence_breakers = {"\n", ":", "\"", "*"};     // default sequence breakers for DRY


    std::vector<enum common_sampler_type> samplers = {
        COMMON_SAMPLER_TYPE_PENALTIES,
        COMMON_SAMPLER_TYPE_DRY,
        COMMON_SAMPLER_TYPE_TOP_K,
        COMMON_SAMPLER_TYPE_TYPICAL_P,
        COMMON_SAMPLER_TYPE_TOP_P,
        COMMON_SAMPLER_TYPE_MIN_P,
        COMMON_SAMPLER_TYPE_XTC,
        COMMON_SAMPLER_TYPE_TEMPERATURE,
    };

    std::string grammar; // optional BNF-like grammar to constrain sampling

    std::vector<llama_logit_bias> logit_bias; // logit biases to apply

    // print the parameters into a string
    std::string print() const;
};

struct common_params_speculative {
    std::vector<ggml_backend_dev_t> devices; // devices to use for offloading

    int32_t n_ctx        =     0; // draft context size
    int32_t n_max        =    16; // maximum number of tokens to draft during speculative decoding
    int32_t n_min        =     5; // minimum number of draft tokens to use for speculative decoding
    int32_t n_gpu_layers =    -1; // number of layers to store in VRAM for the draft model (-1 - use default)
    float   p_split      =  0.1f; // speculative decoding split probability
    float   p_min        =  0.9f; // minimum speculative decoding probability (greedy)

    struct cpu_params cpuparams;
    struct cpu_params cpuparams_batch;

    std::string model = ""; // draft model for speculative decoding                          // NOLINT
};

struct common_params_vocoder {
    std::string hf_repo = ""; // HF repo                                                     // NOLINT
    std::string hf_file = ""; // HF file                                                     // NOLINT

    std::string model     = ""; // model path                                                // NOLINT
    std::string model_url = ""; // model url to download                                     // NOLINT
};

struct common_params {
    int32_t n_predict             =    -1; // new tokens to predict
    int32_t n_ctx                 =  4096; // context size
    int32_t n_batch               =  2048; // logical batch size for prompt processing (must be >=32 to use BLAS)
    int32_t n_ubatch              =   512; // physical batch size for prompt processing (must be >=32 to use BLAS)
    int32_t n_keep                =     0; // number of tokens to keep from initial prompt
    int32_t n_chunks              =    -1; // max number of chunks to process (-1 = unlimited)
    int32_t n_parallel            =     1; // number of parallel sequences to decode
    int32_t n_sequences           =     1; // number of sequences to decode
    int32_t grp_attn_n            =     1; // group-attention factor
    int32_t grp_attn_w            =   512; // group-attention width
    int32_t n_print               =    -1; // print token count every n tokens (-1 = disabled)
    float   rope_freq_base        =  0.0f; // RoPE base frequency
    float   rope_freq_scale       =  0.0f; // RoPE frequency scaling factor
    float   yarn_ext_factor       = -1.0f; // YaRN extrapolation mix factor
    float   yarn_attn_factor      =  1.0f; // YaRN magnitude scaling factor
    float   yarn_beta_fast        = 32.0f; // YaRN low correction dim
    float   yarn_beta_slow        =  1.0f; // YaRN high correction dim
    int32_t yarn_orig_ctx         =     0; // YaRN original context length
    float   defrag_thold          =  0.1f; // KV cache defragmentation threshold

    // offload params
    std::vector<ggml_backend_dev_t> devices; // devices to use for offloading

    int32_t n_gpu_layers      = -1;  // number of layers to store in VRAM (-1 - use default)
    int32_t main_gpu          = 0;   // the GPU that is used for scratch and small tensors
    float   tensor_split[128] = {0}; // how split tensors should be distributed across GPUs

    enum llama_split_mode split_mode = LLAMA_SPLIT_MODE_LAYER; // how to split the model across GPUs

    struct cpu_params cpuparams;
    struct cpu_params cpuparams_batch;

    ggml_backend_sched_eval_callback cb_eval = nullptr;
    void * cb_eval_user_data                 = nullptr;

    ggml_numa_strategy numa = GGML_NUMA_STRATEGY_DISABLED;

    enum llama_rope_scaling_type rope_scaling_type = LLAMA_ROPE_SCALING_TYPE_UNSPECIFIED;
    enum llama_pooling_type      pooling_type      = LLAMA_POOLING_TYPE_UNSPECIFIED; // pooling type for embeddings
    enum llama_attention_type    attention_type    = LLAMA_ATTENTION_TYPE_UNSPECIFIED; // attention type for embeddings

    struct common_params_sampling    sampling;
    struct common_params_speculative speculative;
    struct common_params_vocoder     vocoder;

    std::string model                = ""; // model path                                                    // NOLINT
    std::string model_alias          = ""; // model alias                                                   // NOLINT
    std::string model_url            = ""; // model url to download                                         // NOLINT
    std::string hf_token             = ""; // HF token                                                      // NOLINT
    std::string hf_repo              = ""; // HF repo                                                       // NOLINT
    std::string hf_file              = ""; // HF file                                                       // NOLINT
    std::string prompt               = "";                                                                  // NOLINT
    std::string prompt_file          = ""; // store the external prompt file name                           // NOLINT
    std::string path_prompt_cache    = ""; // path to file for saving/loading prompt eval state             // NOLINT
    std::string input_prefix         = ""; // string to prefix user inputs with                             // NOLINT
    std::string input_suffix         = ""; // string to suffix user inputs with                             // NOLINT
    std::string lookup_cache_static  = ""; // path of static ngram cache file for lookup decoding           // NOLINT
    std::string lookup_cache_dynamic = ""; // path of dynamic ngram cache file for lookup decoding          // NOLINT
    std::string logits_file          = ""; // file for saving *all* logits                                  // NOLINT
    std::string rpc_servers          = ""; // comma separated list of RPC servers                           // NOLINT

    std::vector<std::string> in_files;   // all input files
    std::vector<std::string> antiprompt; // strings upon which more user input is prompted (a.k.a. reverse prompts)
    std::vector<llama_model_kv_override> kv_overrides;

    bool lora_init_without_apply = false; // only load lora to memory, but do not apply it to ctx (user can manually apply lora later using llama_adapter_lora_apply)
    std::vector<common_adapter_lora_info> lora_adapters; // lora adapter path with user defined scale

    std::vector<common_control_vector_load_info> control_vectors; // control vector with user defined scale

    int32_t verbosity                  = 0;
    int32_t control_vector_layer_start = -1; // layer range for control vector
    int32_t control_vector_layer_end   = -1; // layer range for control vector

    int32_t ppl_stride      = 0;     // stride for perplexity calculations. If left at 0, the pre-existing approach will be used.
    int32_t ppl_output_type = 0;     // = 0 -> ppl output is as usual, = 1 -> ppl output is num_tokens, ppl, one per line
                                     //                                       (which is more convenient to use for plotting)
                                     //
    bool   hellaswag        = false; // compute HellaSwag score over random tasks from datafile supplied in prompt
    size_t hellaswag_tasks  = 400;   // number of tasks to use when computing the HellaSwag score

    bool   winogrande       = false; // compute Winogrande score over random tasks from datafile supplied in prompt
    size_t winogrande_tasks = 0;     // number of tasks to use when computing the Winogrande score. If 0, all tasks will be computed

    bool   multiple_choice  = false;  // compute TruthfulQA score over random tasks from datafile supplied in prompt
    size_t multiple_choice_tasks = 0; // number of tasks to use when computing the TruthfulQA score. If 0, all tasks will be computed

    bool   kl_divergence    = false; // compute KL divergence

    bool usage             = false; // print usage
    bool use_color         = false; // use color to distinguish generations and inputs
    bool special           = false; // enable special token output
    bool interactive       = false; // interactive mode
    bool interactive_first = false; // wait for user input immediately
    bool conversation      = false; // conversation mode (does not print special tokens and suffix/prefix)
    bool prompt_cache_all  = false; // save user input and generations to prompt cache
    bool prompt_cache_ro   = false; // open the prompt cache read-only and do not update it

    bool escape            = true;  // escape "\n", "\r", "\t", "\'", "\"", and "\\"
    bool multiline_input   = false; // reverse the usage of `\`
    bool simple_io         = false; // improves compatibility with subprocesses and limited consoles
    bool cont_batching     = true;  // insert new sequences for decoding on-the-fly
    bool flash_attn        = false; // flash attention
    bool no_perf           = false; // disable performance metrics
    bool ctx_shift         = true;  // context shift on inifinite text generation

    bool input_prefix_bos  = false; // prefix BOS to user inputs, preceding input_prefix
    bool logits_all        = false; // return logits for all tokens in the batch
    bool use_mmap          = true;  // use mmap for faster loads
    bool use_mlock         = false; // use mlock to keep model in memory
    bool verbose_prompt    = false; // print prompt tokens before generation
    bool display_prompt    = true;  // print prompt before generation
    bool dump_kv_cache     = false; // dump the KV cache contents for debugging purposes
    bool no_kv_offload     = false; // disable KV offloading
    bool warmup            = true;  // warmup run
    bool check_tensors     = false; // validate tensor data

    ggml_type cache_type_k = GGML_TYPE_F16; // KV cache data type for the K
    ggml_type cache_type_v = GGML_TYPE_F16; // KV cache data type for the V

    // multimodal models (see examples/llava)
    std::string mmproj = "";        // path to multimodal projector                                         // NOLINT
    std::vector<std::string> image; // path to image file(s)

    // embedding
    bool embedding         = false; // get only sentence embedding
    int32_t embd_normalize = 2;     // normalisation for embeddings (-1=none, 0=max absolute int16, 1=taxicab, 2=euclidean, >2=p-norm)
    std::string embd_out   = "";    // empty = default, "array" = [[],[]...], "json" = openai style, "json+" = same "json" + cosine similarity matrix
    std::string embd_sep   = "\n";  // separator of embeddings
    bool reranking         = false; // enable reranking support on server

    // server params
    int32_t port           = 8080;         // server listens on this network port
    int32_t timeout_read   = 600;          // http read timeout in seconds
    int32_t timeout_write  = timeout_read; // http write timeout in seconds
    int32_t n_threads_http = -1;           // number of threads to process HTTP requests (TODO: support threadpool)
    int32_t n_cache_reuse  = 0;            // min chunk size to reuse from the cache via KV shifting

    std::string hostname      = "127.0.0.1";
    std::string public_path   = "";                                                                         // NOLINT
    std::string chat_template = "";                                                                         // NOLINT
    bool use_jinja = false;                                                                                 // NOLINT
    bool enable_chat_template = true;

    std::vector<std::string> api_keys;

    std::string ssl_file_key  = "";                                                                         // NOLINT
    std::string ssl_file_cert = "";                                                                         // NOLINT

    // "advanced" endpoints are disabled by default for better security
    bool webui            = true;
    bool endpoint_slots   = false;
    bool endpoint_props   = false; // only control POST requests, not GET
    bool endpoint_metrics = false;

    bool log_json = false;

    std::string slot_save_path;

    float slot_prompt_similarity = 0.5f;

    // batched-bench params
    bool is_pp_shared = false;

    std::vector<int32_t> n_pp;
    std::vector<int32_t> n_tg;
    std::vector<int32_t> n_pl;

    // retrieval params
    std::vector<std::string> context_files; // context files to embed

    int32_t chunk_size = 64; // chunk size for context embedding

    std::string chunk_separator = "\n"; // chunk separator for context embedding

    // passkey params
    int32_t n_junk = 250; // number of times to repeat the junk text
    int32_t i_pos  = -1;  // position of the passkey in the junk text

    // imatrix params
    std::string out_file = "imatrix.dat"; // save the resulting imatrix to this file

    int32_t n_out_freq  = 10; // output the imatrix every n_out_freq iterations
    int32_t n_save_freq =  0; // save the imatrix every n_save_freq iterations
    int32_t i_chunk     =  0; // start processing from this chunk

    bool process_output = false; // collect data for the output tensor
    bool compute_ppl    = true;  // whether to compute perplexity

    // cvector-generator params
    int n_pca_batch = 100;
    int n_pca_iterations = 1000;
    dimre_method cvector_dimre_method = DIMRE_METHOD_PCA;
    std::string cvector_outfile       = "control_vector.gguf";
    std::string cvector_positive_file = "examples/cvector-generator/positive.txt";
    std::string cvector_negative_file = "examples/cvector-generator/negative.txt";

    bool spm_infill = false; // suffix/prefix/middle pattern for infill

    std::string lora_outfile = "ggml-lora-merged-f16.gguf";

    // batched-bench params
    bool batched_bench_output_jsonl = false;
};

// call once at the start of a program if it uses libcommon
// initializes the logging system and prints info about the build
void common_init();

std::string common_params_get_system_info(const common_params & params);

bool parse_cpu_range(const std::string & range, bool(&boolmask)[GGML_MAX_N_THREADS]);
bool parse_cpu_mask(const std::string & mask, bool(&boolmask)[GGML_MAX_N_THREADS]);
void postprocess_cpu_params(cpu_params & cpuparams, const cpu_params * role_model = nullptr);
bool set_process_priority(enum ggml_sched_priority prio);

//
// String utils
//

#ifdef __GNUC__
#ifdef __MINGW32__
#define LLAMA_COMMON_ATTRIBUTE_FORMAT(...) __attribute__((format(gnu_printf, __VA_ARGS__)))
#else
#define LLAMA_COMMON_ATTRIBUTE_FORMAT(...) __attribute__((format(printf, __VA_ARGS__)))
#endif
#else
#define LLAMA_COMMON_ATTRIBUTE_FORMAT(...)
#endif

LLAMA_COMMON_ATTRIBUTE_FORMAT(1, 2)
std::string string_format(const char * fmt, ...);

std::string string_strip(const std::string & str);
std::string string_get_sortable_timestamp();

void string_replace_all(std::string & s, const std::string & search, const std::string & replace);

template<class T>
static std::vector<T> string_split(const std::string & str, char delim) {
    static_assert(!std::is_same<T, std::string>::value, "Please use the specialized version for std::string");
    std::vector<T> values;
    std::istringstream str_stream(str);
    std::string token;
    while (std::getline(str_stream, token, delim)) {
        T value;
        std::istringstream token_stream(token);
        token_stream >> value;
        values.push_back(value);
    }
    return values;
}

template<>
std::vector<std::string> string_split<std::string>(const std::string & input, char separator)
{
    std::vector<std::string> parts;
    size_t begin_pos = 0;
    size_t separator_pos = input.find(separator);
    while (separator_pos != std::string::npos) {
        std::string part = input.substr(begin_pos, separator_pos - begin_pos);
        parts.emplace_back(part);
        begin_pos = separator_pos + 1;
        separator_pos = input.find(separator, begin_pos);
    }
    parts.emplace_back(input.substr(begin_pos, separator_pos - begin_pos));
    return parts;
}

static bool string_starts_with(const std::string & str,
                               const std::string & prefix) {  // While we wait for C++20's std::string::starts_with...
    return str.rfind(prefix, 0) == 0;
}

static bool string_ends_with(const std::string & str,
                               const std::string & suffix) {  // While we wait for C++20's std::string::ends_with...
    return str.size() >= suffix.size() && str.compare(str.size()-suffix.size(), suffix.size(), suffix) == 0;
}

bool string_parse_kv_override(const char * data, std::vector<llama_model_kv_override> & overrides);
void string_process_escapes(std::string & input);

std::string string_from(bool value);
std::string string_from(const std::vector<int> & values);
std::string string_from(const struct llama_context * ctx, const std::vector<llama_token> & tokens);
std::string string_from(const struct llama_context * ctx, const struct llama_batch & batch);

//
// Filesystem utils
//

bool fs_validate_filename(const std::string & filename);
bool fs_create_directory_with_parents(const std::string & path);

std::string fs_get_cache_directory();
std::string fs_get_cache_file(const std::string & filename);

//
// Model utils
//

// note: defines object's lifetime
struct common_init_result {
    llama_model_ptr   model;
    llama_context_ptr context;

    std::vector<llama_adapter_lora_ptr> lora;
};

struct common_init_result     common_init_from_params(common_params & params);

struct llama_model_params     common_model_params_to_llama  (      common_params & params);
struct llama_context_params   common_context_params_to_llama(const common_params & params);
struct ggml_threadpool_params ggml_threadpool_params_from_cpu_params(const cpu_params & params);

struct llama_model * common_load_model_from_url(
    const std::string & model_url,
    const std::string & local_path,
    const std::string & hf_token,
    const struct llama_model_params & params);
struct llama_model * common_load_model_from_hf(
    const std::string & repo,
    const std::string & remote_path,
    const std::string & local_path,
    const std::string & hf_token,
    const struct llama_model_params & params);
std::pair<std::string, std::string> common_get_hf_file(
    const std::string & hf_repo_with_tag,
    const std::string & hf_token);

// clear LoRA adapters from context, then apply new list of adapters
void common_set_adapter_lora(struct llama_context * ctx, std::vector<common_adapter_lora_info> & lora);

//
// Batch utils
//

void common_batch_clear(struct llama_batch & batch);

void common_batch_add(
                 struct llama_batch & batch,
                        llama_token   id,
                          llama_pos   pos,
    const std::vector<llama_seq_id> & seq_ids,
                               bool   logits);

//
// Token utils
//

// longest common prefix
size_t common_lcp(const llama_tokens & a, const llama_tokens & b);

// longet common subsequence
size_t common_lcs(const llama_tokens & a, const llama_tokens & b);

//
// Vocab utils
//

// tokenizes a string into a vector of tokens
// should work similar to Python's `tokenizer.encode`
std::vector<llama_token> common_tokenize(
  const struct llama_context * ctx,
           const std::string & text,
                        bool   add_special,
                        bool   parse_special = false);

std::vector<llama_token> common_tokenize(
    const struct llama_vocab * vocab,
           const std::string & text,
                        bool   add_special,
                        bool   parse_special = false);

// tokenizes a token into a piece, optionally renders special/control tokens
// should work similar to Python's `tokenizer.id_to_piece`
std::string common_token_to_piece(
        const struct llama_context * ctx,
                       llama_token   token,
                       bool          special = true);

std::string common_token_to_piece(
          const struct llama_vocab * vocab,
                       llama_token   token,
                       bool          special = true);

// detokenizes a vector of tokens into a string
// should work similar to Python's `tokenizer.decode`
// optionally renders special/control tokens
std::string common_detokenize(
            const struct llama_context * ctx,
        const std::vector<llama_token> & tokens,
                                  bool   special = true);

std::string common_detokenize(
              const struct llama_vocab * vocab,
        const std::vector<llama_token> & tokens,
                                  bool   special = true);

//
// Chat template utils
//

// same with llama_chat_message, but uses std::string
struct common_chat_msg {
    std::string role;
    std::string content;
};

<<<<<<< HEAD
// Check if the template is supported or not. Returns true if it's valid
bool common_chat_verify_template(const std::string & tmpl, bool use_jinja);
=======
// Get the built-in chat template for the model. Return empty string if not present.
std::string common_get_builtin_chat_template(const struct llama_model * model);

// Check if the template supplied via "--chat-template" is supported or not. Returns true if it's valid
bool common_chat_verify_template(const std::string & tmpl);
>>>>>>> 39509fb0

// CPP wrapper for llama_chat_apply_template
// If the built-in template is not supported, we default to chatml
// If the custom "tmpl" is not supported, we throw an error
std::string common_chat_apply_template(const struct llama_model * model,
        const std::string & tmpl,
        const std::vector<common_chat_msg> & chat,
        bool add_ass);

// Format single message, while taking into account the position of that message in chat history
std::string common_chat_format_single(const struct llama_model * model,
        const std::string & tmpl,
        const std::vector<common_chat_msg> & past_msg,
        const common_chat_msg & new_msg,
        bool add_ass);

// Returns an example of formatted chat
std::string common_chat_format_example(const struct llama_model * model,
        const std::string & tmpl);


struct llama_chat_templates {
    minja::chat_template default_template;
    std::optional<minja::chat_template> tool_use_template;
};

llama_chat_templates llama_chat_templates_from_model(const struct llama_model * model, const std::string & chat_template_override);

//
// KV cache utils
//

// Dump the KV cache view with the number of sequences per cell.
void common_kv_cache_dump_view(const llama_kv_cache_view & view, int row_size = 80);

// Dump the KV cache view showing individual sequences in each cell (long output).
void common_kv_cache_dump_view_seqs(const llama_kv_cache_view & view, int row_size = 40);

//
// Embedding utils
//

// TODO: repace embd_norm with an enum
void common_embd_normalize(const float * inp, float * out, int n, int embd_norm);

float common_embd_similarity_cos(const float * embd1, const float * embd2, int n);

//
// Control vector utils
//

struct common_control_vector_data {
    int n_embd;

    // stores data for layers [1, n_layer] where n_layer = data.size() / n_embd
    std::vector<float> data;
};

struct common_control_vector_load_info {
    float strength;

    std::string fname;
};

// Load control vectors, scale each by strength, and add them together.
// On error, returns {-1, empty}
common_control_vector_data common_control_vector_load(const std::vector<common_control_vector_load_info> & load_infos);

//
// Split utils
//

namespace {

const char * const LLM_KV_SPLIT_NO            = "split.no";
const char * const LLM_KV_SPLIT_COUNT         = "split.count";
const char * const LLM_KV_SPLIT_TENSORS_COUNT = "split.tensors.count";

}<|MERGE_RESOLUTION|>--- conflicted
+++ resolved
@@ -2,12 +2,8 @@
 
 #pragma once
 
-<<<<<<< HEAD
-#include "llama.h"
+#include "llama-cpp.h"
 #include "chat-template.hpp"
-=======
-#include "llama-cpp.h"
->>>>>>> 39509fb0
 
 #include <optional>
 #include <string>
@@ -596,16 +592,8 @@
     std::string content;
 };
 
-<<<<<<< HEAD
-// Check if the template is supported or not. Returns true if it's valid
+// Check if the template supplied via "--chat-template" is supported or not. Returns true if it's valid
 bool common_chat_verify_template(const std::string & tmpl, bool use_jinja);
-=======
-// Get the built-in chat template for the model. Return empty string if not present.
-std::string common_get_builtin_chat_template(const struct llama_model * model);
-
-// Check if the template supplied via "--chat-template" is supported or not. Returns true if it's valid
-bool common_chat_verify_template(const std::string & tmpl);
->>>>>>> 39509fb0
 
 // CPP wrapper for llama_chat_apply_template
 // If the built-in template is not supported, we default to chatml
